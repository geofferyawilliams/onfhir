# onFHIR FHIR Repository
[onFHIR](http://onfhir.io) is a FHIR compliant secure health data repository that you can use as a central data service for your FHIR compliant healthcare applications. 
You can use it as a standalone server, or you can extend it with your further custom FHIR Operations to build your own application layer in addition to having standart FHIR repository capabilities. 
onFhir.io is using FHIR Infrastructure Resource definitions (CapabilityStatement, StructureDefinition, SearchParameter, etc) to tailor 
the FHIR server to your specific FHIR capabilities you required; resource profiles, search parameters, FHIR interactions you wanted to support.     
It is implemented with Scala, based on Akka and MongoDB. 

## Basic Configuration
You can copy and update **onfhir-core/src/main/resources/application.conf** file, which is the entrypoint configuration to configure onFHIR repository based on your needs.

For logger configurations, check **onfhir-core/src/main/resources/logback.xml**

For configuration of the FHIR API to be provided, you need to provide the followings;
* A file providing your **Conformance statement** (FHIR Capability Statement - See http://hl7.org/fhir/capabilitystatement.html) that describes the capabilities of the FHIR server you want to provide
* A folder including all your **Profile definitions** (FHIR StructureDefinition - See http://hl7.org/fhir/structuredefinition.html) including resource, data type and extension definitions that will be used in the FHIR server you want to provide
* A folder including all your **Compartment definitions** (FHIR CompartmentDefinition - See http://hl7.org/fhir/2016Sep/compartmentdefinition.html) for all compartments that you want to support for search
* A folder including all your **Search parameter definitions** (FHIR SearchParameter - See http://hl7.org/fhir/searchparameter.html) for all extra search parameters (apart from what is available from the base FHIR standard) that you define and support for your resources
* A folder including all your **Value sets** (FHIR ValueSet - See http://hl7.org/fhir/valueset.html) that you define and refer in your resource profiles
* A folder including all your **Operation definitions** (FHIR OperationDefinition - http://hl7.org/fhir/operationdefinition.html) that you define and refer from capability statement in operations part (For your OperationDefinitions write the full class path of your implementation of operation in OperationDefinition.name)

You can also provide the zip file for FHIR base definitions (Validation package - 'validation-min.xml.zip') that you want to support specifically. 
Currently all versions are supported and we created a module for each version that have specific standard definitions and special configurators. 
* DSTU2 >> onfhir-server-dstu2
* STU3  >> onfhir-server-stu3
* R4    >> onfhir-server-r4

## Prerequisites
onFHIR requires a MongoDB database up and running. If you do not use the given docker containers, the MongoDB configuration parameters (host, port, dbname etc.)
should be passed to onFHIR through either application.conf file or as runtime parameters. The parameter names can be seen in the provided application.conf file.

## Build & Run

You need to run the below command to build fhir-repository. This will compile 
your code, execute unit tests and create a single standalone jar with all the dependencies:
```
$ mvn package
```

Unit tests may take some time, so you can add **-DskipTests=true** command line parameter 
to the above command to skip the test execution but it is **not recommended**:
```
$ mvn package -DskipTests=true
```

Executable standalone jars **target/fhir-repository-standalone.jar**  will be created under each onfhir-server for 
different FHIR version. Executing the following command will run the onRHI server for that version with nearly whole FHIR 
capabilities.
```
$ java -jar target/fhir-repository-standalone.jar
```

You can override in-app configurations by supplying an external application.conf file or JAVA arguments
using the following commands:
```
$ java -Dconfig.file={path-to-application.conf} -jar target/fhir-repository-standalone.jar
$ java -Dserver.port=9999 -Dserver.host=172.17.0.1 -jar target/fhir-repository-standalone.jar
```

### Extensibility
You can develop your own FHIR compliant backend application based on onFHIR. In order to do this you can import the 
corresponding server module as dependency to your project and write a scala App (Boot) that initiates onFHIR with a 
custom configuration. **Onfhir.scala** is the main entrypoint to the project. The following is the default server Boot 
configuration for onfhir-server-r4. It initiates a FHIR R4 server with the given configurations. 
```
object Boot extends App {
  //Initialize onfhir for R4
  var onfhir = Onfhir.apply(new FhirR4Configurator())
  //Start it
  onfhir.start
}
```
You can extend the onFHIR by implementing certain custom mechanisms; 
* Custom Authorizer (Implementing **io.onfhir.authz.IAAuthorizer** interface): In default(if you configure), onFHIR 
supports the authorization mechanism defined in [SmartOnFhir](https://docs.smarthealthit.org/authorization/) initiative 
which is based on OAuth2.0 Bearer Token based authorization. If you need a custom authorization mechanism with different set of 
scopes (permissions), you can implement a authorizer module and register it to onFHIR. 
* Custom Token Resolver (Implementing **io.onfhir.authz.ITokenResolver** interface): onFHIR supports two default token 
resolution methods; Signed JWT tokens and OAuth2.0 Token Introspection. You can use them by configurations or implement a new module. 
* Custom Audit Handler (Implementing **io.onfhir.audit.ICustomAuditHandler**): In default, you can configure onFHIR 
to store FHIR AuditEvent records to its own local repository, or a remote FHIR server running as a seperate audit repository. 
If you want to create audit events/logs in different format and send them to a custom audit repository (ElasticSearch+Kibana, etc),
you can extend this interface with your module and register it.
<<<<<<< HEAD
* Further FHIR Operations: You can implement custom FHIR Operations by extending **io.onfhir.api.service.FHIROperationHandlerService** and preparing an OperationDefinition file for onFhir configuration while passing  
the class path of your module to the OnFhir constructor.  
=======
* Further FHIR Operations: You can implement custom FHIR Operations by extending **io.onfhir.api.service.FHIROperationHandlerService** and 
preparing an OperationDefinition file describing the input and output parameters of the operation. You then need to provide a Map[String, String]
of the (operation URL -> the class name of the module) that you implemented by extending FHIROperationHandlerService.  
>>>>>>> 3bb7f56d
* External Akka Routes: You can also implement non-FHIR REST services for your server and register them to onFHIR. 

```
object Boot extends App {
  //Initialize onfhir for R4
  var onfhir = 
     Onfhir.apply(
        fhirConfigurator = new FhirR4Configurator(),
        fhirOperationImplms = myFhirOperations,
        customAuthorizer = new MyAuthorizer(),
        customAuditHandler = new MyAuditHandler(),
        externalRoutes = ...my non-fhir routes 
     )
  //Start it
  onfhir.start
}
```
      
### Docker
We also provide a simple docker setup for onFHIR under 'docker' folder. It provides a docker-compose file with 
two containers; one for MongoDB database and one for onFHIR application. You can run it with our sample onFHIR setup given with 'sample-setup' directory.
You can copy the 'onfhir-standalone.jar' file to this sample-setup directory and run the sample setup as it is with the following command;  

```
$ cd docker
$ cp ../onfhir-server-r4/target/onfhir-standalone.jar ./sample-setup/.
$ docker-compose -f docker-compose.yml -p onfhir up -d
```

Then you will be able to send requests to this running instance over your docker machine. The following will return the CapabilityStatement
```
$ curl http://127.0.0.1:8080/fhir/metadata
```

## Tests 

fhir-repository uses **specs2** for unit testing. To execute tests for each build with 
the following command:
```
$ mvn test
```<|MERGE_RESOLUTION|>--- conflicted
+++ resolved
@@ -80,14 +80,9 @@
 to store FHIR AuditEvent records to its own local repository, or a remote FHIR server running as a seperate audit repository. 
 If you want to create audit events/logs in different format and send them to a custom audit repository (ElasticSearch+Kibana, etc),
 you can extend this interface with your module and register it.
-<<<<<<< HEAD
-* Further FHIR Operations: You can implement custom FHIR Operations by extending **io.onfhir.api.service.FHIROperationHandlerService** and preparing an OperationDefinition file for onFhir configuration while passing  
-the class path of your module to the OnFhir constructor.  
-=======
 * Further FHIR Operations: You can implement custom FHIR Operations by extending **io.onfhir.api.service.FHIROperationHandlerService** and 
 preparing an OperationDefinition file describing the input and output parameters of the operation. You then need to provide a Map[String, String]
 of the (operation URL -> the class name of the module) that you implemented by extending FHIROperationHandlerService.  
->>>>>>> 3bb7f56d
 * External Akka Routes: You can also implement non-FHIR REST services for your server and register them to onFHIR. 
 
 ```
